--- conflicted
+++ resolved
@@ -549,14 +549,10 @@
         await this.matrixClient.setAccountData('m.direct', directRoomMap)
     }
 
-<<<<<<< HEAD
-    private getRoomUnreadMessages(room: Room): Array<BasicMessageInfo> {
-=======
     private getRoomUnreadMessages(room: Room | null): Array<BasicMessageInfo> {
         if (!room) {
             return []
         }
->>>>>>> d9277d52
         // Fetch message events
 
         // this line should use `getOnlyMessagesTimelineSetFromRoom` but there's a bug in the client
